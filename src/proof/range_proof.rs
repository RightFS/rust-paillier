use std::borrow::Borrow;
use std::mem;

use bit_vec::BitVec;
use rand::prelude::*;
use rayon::prelude::*;
use ring::digest::{Context, SHA256};

use arithimpl::traits::*;
use core::*;
use proof::correct_key::CorrectKeyProofError;
use traits::*;
use {BigInt, EncryptionKey, Paillier, RawCiphertext, RawPlaintext};

const STATISTICAL_ERROR_FACTOR: usize = 40;
<<<<<<< HEAD
=======
const RANGE_BITS: usize = 256; //for elliptic curves with 256bits for example
>>>>>>> caf3d8d9

#[derive(Default, Debug, Serialize, Deserialize)]
pub struct EncryptedPairs {
    #[serde(with = "::serialize::vecbigint")]
    pub c1: Vec<BigInt>, // TODO[Morten] should not need to be public

    #[serde(with = "::serialize::vecbigint")]
    pub c2: Vec<BigInt>, // TODO[Morten] should not need to be public
}

#[derive(Default)]
pub struct DataRandomnessPairs {
    w1: Vec<BigInt>,
    w2: Vec<BigInt>,
    r1: Vec<BigInt>,
    r2: Vec<BigInt>,
}

#[derive(Debug, Serialize, Deserialize)]
pub struct ChallengeBits(Vec<u8>);

// TODO[Morten] find better name
#[derive(Debug, Serialize, Deserialize)]
pub enum Response {
    Open {
        #[serde(with = "::serialize::bigint")]
        w1: BigInt,

        #[serde(with = "::serialize::bigint")]
        r1: BigInt,

        #[serde(with = "::serialize::bigint")]
        w2: BigInt,

        #[serde(with = "::serialize::bigint")]
        r2: BigInt,
    },

    Mask {
        j: u8,

        #[serde(with = "::serialize::bigint")]
        masked_x: BigInt,

        #[serde(with = "::serialize::bigint")]
        masked_r: BigInt,
    },
}

#[derive(Debug, Serialize, Deserialize)]
pub struct Proof(Vec<Response>);

pub struct Commitment(BigInt);

impl ChallengeBits {
    fn sample(big_length: usize) -> ChallengeBits {
        let mut rng = thread_rng();
        let mut bytes: Vec<u8> = vec![0; big_length / 8];
        rng.fill_bytes(&mut bytes);
        ChallengeBits(bytes)
    }
}

impl From<Vec<u8>> for ChallengeBits {
    fn from(x: Vec<u8>) -> Self {
        ChallengeBits(x)
    }
}

pub struct ChallengeRandomness(BigInt);

/// Zero-knowledge range proof that a value x<q/3 lies in interval [0,q].
///
/// The verifier is given only c = ENC(ek,x).
/// The prover has input x, dk, r (randomness used for calculating c)
/// It is assumed that q is known to both.
///
/// References:
/// - Appendix A in [Lindell'17](https://eprint.iacr.org/2017/552)
/// - Section 1.2.2 in [Boudot '00](https://www.iacr.org/archive/eurocrypt2000/1807/18070437-new.pdf)
///
/// /// This is an interactive version of the proof, assuming only DCRA which is alreasy assumed for Paillier cryptosystem security
pub trait RangeProof {
    /// Verifier commits to a t-bit vector e where e is STATISTICAL_ERROR_FACTOR.
    fn verifier_commit(ek: &EncryptionKey) -> (Commitment, ChallengeRandomness, ChallengeBits); // commitment is public

    /// Prover generates t random pairs, each pair encrypts a number in {q/3, 2q/3} and a number in {0, q/3}
    fn generate_encrypted_pairs(
        ek: &EncryptionKey,
        range: &BigInt,
    ) -> (EncryptedPairs, DataRandomnessPairs);

    /// Verifier decommits to vector e.

    /// Prover check correctness using:
    fn verify_commit(
        ek: &EncryptionKey,
        com: &Commitment,
        r: &ChallengeRandomness,
        e: &ChallengeBits,
    ) -> Result<(), CorrectKeyProofError>;

    /// Prover calcuate z_i according to bit e_i and returns a vector z
    fn generate_proof(
        ek: &EncryptionKey,
        secret_x: &BigInt,
        secret_r: &BigInt,
        e: &ChallengeBits,
        range: &BigInt,
        data: &DataRandomnessPairs,
    ) -> Proof;

    /// Verifier verifies the proof
    fn verifier_output(
        ek: &EncryptionKey,
        e: &ChallengeBits,
        encrypted_pairs: &EncryptedPairs,
        z: &Proof,
        range: &BigInt,
        cipher_x: RawCiphertext,
    ) -> Result<(), CorrectKeyProofError>;
}

impl RangeProof for Paillier {
    fn verifier_commit(ek: &EncryptionKey) -> (Commitment, ChallengeRandomness, ChallengeBits) {
        let e = ChallengeBits::sample(STATISTICAL_ERROR_FACTOR);
        // commit to challenge
        let m = compute_digest(&e.0);
        let r = BigInt::sample_below(&ek.n);
        let com = get_paillier_commitment(&ek, &m, &r);

        (Commitment(com), ChallengeRandomness(r), e)
    }

    fn generate_encrypted_pairs(
        ek: &EncryptionKey,
        range: &BigInt,
    ) -> (EncryptedPairs, DataRandomnessPairs) {
        let range_scaled_third = range.div_floor(&BigInt::from(3));
        let range_scaled_two_thirds = BigInt::from(2) * &range_scaled_third;

        let mut w1: Vec<_> = (0..STATISTICAL_ERROR_FACTOR)
            .into_par_iter()
            .map(|_| BigInt::sample_range(&range_scaled_third, &range_scaled_two_thirds))
            .collect();

        let mut w2: Vec<_> = w1.par_iter().map(|x| x - &range_scaled_third).collect();

        // with probability 1/2 switch between w1i and w2i
        for i in 0..STATISTICAL_ERROR_FACTOR {
            // TODO[Morten] need secure randomness?
            if random() {
                mem::swap(&mut w2[i], &mut w1[i]);
            }
        }

        let r1: Vec<_> = (0..STATISTICAL_ERROR_FACTOR)
            .into_par_iter()
            .map(|_| BigInt::sample_below(&ek.n))
            .collect();

        let r2: Vec<_> = (0..STATISTICAL_ERROR_FACTOR)
            .into_par_iter()
            .map(|_| BigInt::sample_below(&ek.n))
            .collect();

        let c1: Vec<_> = w1
            .par_iter()
            .zip(&r1)
            .map(|(wi, ri)| {
                Paillier::encrypt_with_chosen_randomness(
                    ek,
                    RawPlaintext::from(wi),
                    &Randomness::from(ri),
<<<<<<< HEAD
                ).0
                .into_owned()
            }).collect();
=======
                )
                .0
                .into_owned()
            })
            .collect();
>>>>>>> caf3d8d9

        let c2: Vec<_> = w2
            .par_iter()
            .zip(&r2)
            .map(|(wi, ri)| {
                Paillier::encrypt_with_chosen_randomness(
                    ek,
                    RawPlaintext::from(wi),
                    &Randomness::from(ri),
<<<<<<< HEAD
                ).0
                .into_owned()
            }).collect();
=======
                )
                .0
                .into_owned()
            })
            .collect();
>>>>>>> caf3d8d9

        (
            EncryptedPairs { c1, c2 },
            DataRandomnessPairs { w1, w2, r1, r2 },
        )
    }

    fn verify_commit(
        ek: &EncryptionKey,
        com: &Commitment,
        r: &ChallengeRandomness,
        e: &ChallengeBits,
    ) -> Result<(), CorrectKeyProofError> {
        let m = compute_digest(&e.0);
        let com_tag = get_paillier_commitment(&ek, &m, &r.0);
        if com.0 == com_tag {
            Ok(())
        } else {
            Err(CorrectKeyProofError)
        }
    }

    fn generate_proof(
        ek: &EncryptionKey,
        secret_x: &BigInt,
        secret_r: &BigInt,
        e: &ChallengeBits,
        range: &BigInt,
        data: &DataRandomnessPairs,
    ) -> Proof {
        let range_scaled_third: BigInt = range.div_floor(&BigInt::from(3));
        let range_scaled_two_thirds = BigInt::from(2) * &range_scaled_third;
        let bits_of_e = BitVec::from_bytes(&e.0);
        let reponses: Vec<_> = (0..STATISTICAL_ERROR_FACTOR)
            .into_par_iter()
            .map(|i| {
                let ei = bits_of_e[i];
                if !ei {
                    Response::Open {
                        w1: data.w1[i].clone(),
                        r1: data.r1[i].clone(),
                        w2: data.w2[i].clone(),
                        r2: data.r2[i].clone(),
                    }
                } else {
                    if secret_x + &data.w1[i] > range_scaled_third
                        && secret_x + &data.w1[i] < range_scaled_two_thirds
                    {
                        Response::Mask {
                            j: 1,
                            masked_x: secret_x + &data.w1[i],
                            masked_r: secret_r * &data.r1[i] % &ek.n,
                        }
                    } else {
                        Response::Mask {
                            j: 2,
                            masked_x: secret_x + &data.w2[i],
                            masked_r: secret_r * &data.r2[i] % &ek.n,
                        }
                    }
                }
            }).collect();

        Proof(reponses)
    }

    fn verifier_output(
        ek: &EncryptionKey,
        e: &ChallengeBits,
        encrypted_pairs: &EncryptedPairs,
        proof: &Proof,
        range: &BigInt,
        cipher_x: RawCiphertext,
    ) -> Result<(), CorrectKeyProofError> {
        let range_scaled_third: BigInt = range.div_floor(&BigInt::from(3i32));
        let range_scaled_two_thirds: BigInt = BigInt::from(2i32) * &range_scaled_third;

        let bits_of_e = BitVec::from_bytes(&e.0);
        let responses = &proof.0;

        let verifications: Vec<bool> = (0..STATISTICAL_ERROR_FACTOR)
            .into_par_iter()
            .map(|i| {
                let ei = bits_of_e[i];
                let response = &responses[i];

                match (ei, response) {
                    (false, Response::Open { w1, r1, w2, r2 }) => {
                        let mut res = true;

                        let expected_c1i: BigInt = Paillier::encrypt_with_chosen_randomness(
                            ek,
                            RawPlaintext::from(w1),
                            &Randomness::from(r1),
<<<<<<< HEAD
                        ).into();
=======
                        )
                        .into();
>>>>>>> caf3d8d9
                        let expected_c2i: BigInt = Paillier::encrypt_with_chosen_randomness(
                            ek,
                            RawPlaintext::from(w2),
                            &Randomness::from(r2),
<<<<<<< HEAD
                        ).into();
=======
                        )
                        .into();
>>>>>>> caf3d8d9

                        if &expected_c1i != &encrypted_pairs.c1[i] {
                            res = false;
                        }
                        if &expected_c2i != &encrypted_pairs.c2[i] {
                            res = false;
                        }

                        let mut flag = false;
                        if w1 < &range_scaled_third {
                            if w2 > &range_scaled_third && w2 < &range_scaled_two_thirds {
                                flag = true;
                            }
                        }
                        if w2 < &range_scaled_third {
                            if w1 > &range_scaled_third && w1 < &range_scaled_two_thirds {
                                flag = true;
                            }
                        }
                        if !flag {
                            res = false;
                        }

                        res
                    }

                    (
                        true,
                        Response::Mask {
                            j,
                            masked_x,
                            masked_r,
                        },
                    ) => {
                        let mut res = true;

                        let c = if *j == 1 {
                            &encrypted_pairs.c1[i] * cipher_x.0.borrow() % &ek.nn
                        } else {
                            &encrypted_pairs.c2[i] * cipher_x.0.borrow() % &ek.nn
                        };

                        let enc_zi = Paillier::encrypt_with_chosen_randomness(
                            ek,
                            RawPlaintext::from(masked_x),
                            &Randomness::from(masked_r.clone()),
                        );
                        if &c != enc_zi.0.borrow() {
                            res = false;
                        }
                        if masked_x < &range_scaled_third || masked_x > &range_scaled_two_thirds {
                            res = false;
                        }

                        res
                    }

                    _ => false,
                }
            }).collect();

        if verifications.iter().all(|b| *b) {
            Ok(())
        } else {
            Err(CorrectKeyProofError)
        }
    }
}

/// hash based commitment scheme : digest = H(m||r), works under random oracle model. |r| is of length security parameter
fn get_paillier_commitment(ek: &EncryptionKey, x: &BigInt, r: &BigInt) -> BigInt {
    let com_pi =
        Paillier::encrypt_with_chosen_randomness(ek, RawPlaintext::from(x), &Randomness::from(r));
    com_pi.0.into_owned()
}

fn compute_digest(bytes: &[u8]) -> BigInt {
    let mut digest = Context::new(&SHA256);
    digest.update(&bytes);
    BigInt::from(digest.finish().as_ref())
}

#[cfg(test)]
mod tests {

    const RANGE_BITS: usize = 256;
    use test::Bencher;

    use super::*;
    use proof::correct_key::CorrectKey;
    use Keypair;

    fn test_keypair() -> Keypair {
        let p = str::parse("148677972634832330983979593310074301486537017973460461278300587514468301043894574906886127642530475786889672304776052879927627556769456140664043088700743909632312483413393134504352834240399191134336344285483935856491230340093391784574980688823380828143810804684752914935441384845195613674104960646037368551517").unwrap();
        let q = str::parse("158741574437007245654463598139927898730476924736461654463975966787719309357536545869203069369466212089132653564188443272208127277664424448947476335413293018778018615899291704693105620242763173357203898195318179150836424196645745308205164116144020613415407736216097185962171301808761138424668335445923774195463").unwrap();
<<<<<<< HEAD
        Keypair { p: p, q: q }
=======
        Keypair { p, q }
>>>>>>> caf3d8d9
    }

    #[test]
    fn test_generate_encrypted_pairs() {
        let (ek, _dk) = test_keypair().keys();
        let range = BigInt::from(0xFFFFFFFFFFFFFi64);
        Paillier::generate_encrypted_pairs(&ek, &range);
        //Paillier::verifier_commit();
    }

    #[test]
    fn test_commit_decommit() {
        let (verifier_ek, verifier_dk) = test_keypair().keys();
        let (com, r, e) = Paillier::verifier_commit(&verifier_ek);
        // 1. verifier sends the prover (com,r,e,verifier_ek)
        // 2. prover is playing verifier for zk correct_key protocol to make sure verifier_ek was generated correctly:
        let (challenge, verification_aid) = Paillier::challenge(&verifier_ek);
        // 3. verifier is proving correct_key
        let proof_results = Paillier::prove(&verifier_dk, &challenge);
        assert!(proof_results.is_ok());
        // 4. prover verifies correct key proof:
        let result = Paillier::verify(&proof_results.unwrap(), &verification_aid);
        assert!(result.is_ok());
        assert!(Paillier::verify_commit(&verifier_ek, &com, &r, &e).is_ok())
    }

    #[test]
    fn test_generate_proof() {
        let (ek, _dk) = test_keypair().keys();
        let (verifier_ek, _verifier_dk) = test_keypair().keys();
        let range = BigInt::from(0xFFFFFFFFFFFFFi64);
        let (_com, _r, e) = Paillier::verifier_commit(&verifier_ek);
        let (_encrypted_pairs, data_and_randmoness_pairs) =
            Paillier::generate_encrypted_pairs(&ek, &range);
        let secret_r = BigInt::sample_below(&ek.n);
        let secret_x = BigInt::from(0xFFFFFFFi64);
        let _z_vector = Paillier::generate_proof(
            &ek,
            &secret_x,
            &secret_r,
            &e,
            &range,
            &data_and_randmoness_pairs,
        );
    }

    #[test]
    fn test_range_proof_correct_proof() {
        // common:
        let range = BigInt::sample(RANGE_BITS);
        // prover:
        let (ek, _dk) = test_keypair().keys();
        let (verifier_ek, verifier_dk) = test_keypair().keys();
        // verifier:
        let (com, r, e) = Paillier::verifier_commit(&verifier_ek);
        let (challenge, verification_aid) = Paillier::challenge(&verifier_ek);
        let proof_results = Paillier::prove(&verifier_dk, &challenge);
        let _result = Paillier::verify(&proof_results.unwrap(), &verification_aid);
        assert!(Paillier::verify_commit(&verifier_ek, &com, &r, &e).is_ok());
        // prover:
        let (encrypted_pairs, data_and_randmoness_pairs) =
            Paillier::generate_encrypted_pairs(&ek, &range);
        // prover:
        let secret_r = BigInt::sample_below(&ek.n);
        let secret_x = BigInt::sample_below(&range.div_floor(&BigInt::from(3)));
        // common:
        let cipher_x = Paillier::encrypt_with_chosen_randomness(
            &ek,
            RawPlaintext::from(&secret_x),
            &Randomness(secret_r.clone()),
        );
        // verifer decommits (tested in test_commit_decommit)
        // prover:
        let z_vector = Paillier::generate_proof(
            &ek,
            &secret_x,
            &secret_r,
            &e,
            &range,
            &data_and_randmoness_pairs,
        );
        // verifier:
        let result =
            Paillier::verifier_output(&ek, &e, &encrypted_pairs, &z_vector, &range, cipher_x);
        assert!(result.is_ok());
    }

    #[test]
    fn test_range_proof_incorrect_proof() {
        // common:
        let range = BigInt::sample(RANGE_BITS);
        // prover:
        let (ek, _dk) = test_keypair().keys();
        let (verifier_ek, _verifier_dk) = test_keypair().keys();
        // verifier:
        let (_com, _r, e) = Paillier::verifier_commit(&verifier_ek);
        // prover:
        let (encrypted_pairs, data_and_randmoness_pairs) =
            Paillier::generate_encrypted_pairs(&ek, &range);
        // prover:
        let secret_r = BigInt::sample_below(&ek.n);
        let secret_x = BigInt::sample_range(
            &(BigInt::from(100i32) * &range),
            &(BigInt::from(10000i32) * &range),
        );
        // common:
        let cipher_x = Paillier::encrypt_with_chosen_randomness(
            &ek,
            RawPlaintext::from(&secret_x),
            &Randomness(secret_r.clone()),
        );
        // verifer decommits (tested in test_commit_decommit)
        // prover:
        let z_vector = Paillier::generate_proof(
            &ek,
            &secret_x,
            &secret_r,
            &e,
            &range,
            &data_and_randmoness_pairs,
        );
        // verifier:
        let result =
            Paillier::verifier_output(&ek, &e, &encrypted_pairs, &z_vector, &range, cipher_x);
        assert!(result.is_err());
    }

    #[bench]
    fn bench_range_proof(b: &mut Bencher) {
        // TODO: bench range for 256bit range.
        b.iter(|| {
            // common:
            let range = BigInt::sample(RANGE_BITS);
            // prover:
            let (ek, _dk) = test_keypair().keys();
            let (verifier_ek, _verifier_dk) = test_keypair().keys();
            // verifier:
            let (_com, _r, e) = Paillier::verifier_commit(&verifier_ek);
            // prover:
            let (encrypted_pairs, data_and_randmoness_pairs) =
                Paillier::generate_encrypted_pairs(&ek, &range);
            // prover:
            let secret_r = BigInt::sample_below(&ek.n);
            let secret_x = BigInt::sample_below(&range.div_floor(&BigInt::from(3)));
            //let secret_x = BigInt::from(0xFFFFFFFi64);
            // common:
            let cipher_x = Paillier::encrypt_with_chosen_randomness(
                &ek,
                RawPlaintext::from(&secret_x),
                &Randomness(secret_r.clone()),
            );
            // verifer decommits (tested in test_commit_decommit)
            // prover:
            let z_vector = Paillier::generate_proof(
                &ek,
                &secret_x,
                &secret_r,
                &e,
                &range,
                &data_and_randmoness_pairs,
            );
            // verifier:
            let _result =
                Paillier::verifier_output(&ek, &e, &encrypted_pairs, &z_vector, &range, cipher_x);
        });
    }

}<|MERGE_RESOLUTION|>--- conflicted
+++ resolved
@@ -13,10 +13,6 @@
 use {BigInt, EncryptionKey, Paillier, RawCiphertext, RawPlaintext};
 
 const STATISTICAL_ERROR_FACTOR: usize = 40;
-<<<<<<< HEAD
-=======
-const RANGE_BITS: usize = 256; //for elliptic curves with 256bits for example
->>>>>>> caf3d8d9
 
 #[derive(Default, Debug, Serialize, Deserialize)]
 pub struct EncryptedPairs {
@@ -191,17 +187,9 @@
                     ek,
                     RawPlaintext::from(wi),
                     &Randomness::from(ri),
-<<<<<<< HEAD
                 ).0
                 .into_owned()
             }).collect();
-=======
-                )
-                .0
-                .into_owned()
-            })
-            .collect();
->>>>>>> caf3d8d9
 
         let c2: Vec<_> = w2
             .par_iter()
@@ -211,17 +199,9 @@
                     ek,
                     RawPlaintext::from(wi),
                     &Randomness::from(ri),
-<<<<<<< HEAD
                 ).0
                 .into_owned()
             }).collect();
-=======
-                )
-                .0
-                .into_owned()
-            })
-            .collect();
->>>>>>> caf3d8d9
 
         (
             EncryptedPairs { c1, c2 },
@@ -316,22 +296,12 @@
                             ek,
                             RawPlaintext::from(w1),
                             &Randomness::from(r1),
-<<<<<<< HEAD
                         ).into();
-=======
-                        )
-                        .into();
->>>>>>> caf3d8d9
                         let expected_c2i: BigInt = Paillier::encrypt_with_chosen_randomness(
                             ek,
                             RawPlaintext::from(w2),
                             &Randomness::from(r2),
-<<<<<<< HEAD
                         ).into();
-=======
-                        )
-                        .into();
->>>>>>> caf3d8d9
 
                         if &expected_c1i != &encrypted_pairs.c1[i] {
                             res = false;
@@ -427,11 +397,7 @@
     fn test_keypair() -> Keypair {
         let p = str::parse("148677972634832330983979593310074301486537017973460461278300587514468301043894574906886127642530475786889672304776052879927627556769456140664043088700743909632312483413393134504352834240399191134336344285483935856491230340093391784574980688823380828143810804684752914935441384845195613674104960646037368551517").unwrap();
         let q = str::parse("158741574437007245654463598139927898730476924736461654463975966787719309357536545869203069369466212089132653564188443272208127277664424448947476335413293018778018615899291704693105620242763173357203898195318179150836424196645745308205164116144020613415407736216097185962171301808761138424668335445923774195463").unwrap();
-<<<<<<< HEAD
-        Keypair { p: p, q: q }
-=======
         Keypair { p, q }
->>>>>>> caf3d8d9
     }
 
     #[test]
